// Copyright 2015-2017 Parity Technologies (UK) Ltd.
// This file is part of Parity.

// Parity is free software: you can redistribute it and/or modify
// it under the terms of the GNU General Public License as published by
// the Free Software Foundation, either version 3 of the License, or
// (at your option) any later version.

// Parity is distributed in the hope that it will be useful,
// but WITHOUT ANY WARRANTY; without even the implied warranty of
// MERCHANTABILITY or FITNESS FOR A PARTICULAR PURPOSE.  See the
// GNU General Public License for more details.

// You should have received a copy of the GNU General Public License
// along with Parity.  If not, see <http://www.gnu.org/licenses/>.

//! ActionParams parser for wasm

use vm;
use wasm_utils::{self, rules};
use parity_wasm::elements::{self, Deserialize};
use parity_wasm::peek_size;

fn gas_rules(wasm_costs: &vm::WasmCosts) -> rules::Set {
	rules::Set::new({
		let mut vals = ::std::collections::HashMap::with_capacity(4);
		vals.insert(rules::InstructionType::Load, wasm_costs.mem as u32);
		vals.insert(rules::InstructionType::Store, wasm_costs.mem as u32);
		vals.insert(rules::InstructionType::Div, wasm_costs.div as u32);
		vals.insert(rules::InstructionType::Mul, wasm_costs.mul as u32);
		vals
	}).with_grow_cost(wasm_costs.grow_mem)
}

/// Splits payload to code and data according to params.params_type, also
/// loads the module instance from payload and injects gas counter according
/// to wasm costs.
pub fn payload<'a>(params: &'a vm::ActionParams, wasm_costs: &vm::WasmCosts)
	-> Result<(elements::Module, &'a [u8]), vm::Error>
{
	let code = match params.code {
		Some(ref code) => &code[..],
		None => { return Err(vm::Error::Wasm("Invalid wasm call".to_owned())); }
	};

	let (mut cursor, data_position) = match params.params_type {
		vm::ParamsType::Embedded => {
			let module_size = peek_size(&*code);
			(
				::std::io::Cursor::new(&code[..module_size]),
				module_size
			)
		},
		vm::ParamsType::Separate => {
			(::std::io::Cursor::new(&code[..]), 0)
		},
	};

	let deserialized_module = elements::Module::deserialize(
			&mut cursor
		).map_err(|err| {
			vm::Error::Wasm(format!("Error deserializing contract code ({:?})", err))
<<<<<<< HEAD
		})?,
		&gas_rules(wasm_costs),
=======
		})?;

	if deserialized_module.memory_section().map_or(false, |ms| ms.entries().len() > 0) {
		// According to WebAssembly spec, internal memory is hidden from embedder and should not
		// be interacted with. So we disable this kind of modules at decoding level.
		return Err(vm::Error::Wasm(format!("Malformed wasm module: internal memory")));
	}

	let contract_module = wasm_utils::inject_gas_counter(
		deserialized_module,
		&gas_rules(schedule),
>>>>>>> 8579a56f
	);

	let data = match params.params_type {
		vm::ParamsType::Embedded => {
			if data_position < code.len() { &code[data_position..] } else { &[] }
		},
		vm::ParamsType::Separate => {
			match params.data {
				Some(ref s) => &s[..],
				None => &[]
			}
		}
	};

	Ok((contract_module, data))
}<|MERGE_RESOLUTION|>--- conflicted
+++ resolved
@@ -34,7 +34,7 @@
 
 /// Splits payload to code and data according to params.params_type, also
 /// loads the module instance from payload and injects gas counter according
-/// to wasm costs.
+/// to schedule.
 pub fn payload<'a>(params: &'a vm::ActionParams, wasm_costs: &vm::WasmCosts)
 	-> Result<(elements::Module, &'a [u8]), vm::Error>
 {
@@ -60,10 +60,6 @@
 			&mut cursor
 		).map_err(|err| {
 			vm::Error::Wasm(format!("Error deserializing contract code ({:?})", err))
-<<<<<<< HEAD
-		})?,
-		&gas_rules(wasm_costs),
-=======
 		})?;
 
 	if deserialized_module.memory_section().map_or(false, |ms| ms.entries().len() > 0) {
@@ -74,8 +70,7 @@
 
 	let contract_module = wasm_utils::inject_gas_counter(
 		deserialized_module,
-		&gas_rules(schedule),
->>>>>>> 8579a56f
+		&gas_rules(wasm_costs),
 	);
 
 	let data = match params.params_type {
