// Copyright 2015, 2016 Ethcore (UK) Ltd.
// This file is part of Parity.

// Parity is free software: you can redistribute it and/or modify
// it under the terms of the GNU General Public License as published by
// the Free Software Foundation, either version 3 of the License, or
// (at your option) any later version.

// Parity is distributed in the hope that it will be useful,
// but WITHOUT ANY WARRANTY; without even the implied warranty of
// MERCHANTABILITY or FITNESS FOR A PARTICULAR PURPOSE.  See the
// GNU General Public License for more details.

// You should have received a copy of the GNU General Public License
// along with Parity.  If not, see <http://www.gnu.org/licenses/>.

import { handleActions } from 'redux-actions';

const initialState = {
  balances: {},
  tokens: {},
  tokenreg: null,
  tokensFilter: {}
};

export default handleActions({
  setBalances (state, action) {
<<<<<<< HEAD
    const nextBalances = action.balances;
    const prevBalances = state.balances;
    const balances = { ...prevBalances };

    Object.keys(nextBalances).forEach((address) => {
      if (!balances[address]) {
        balances[address] = Object.assign({}, nextBalances[address]);
        return;
      }

      const balance = Object.assign({}, balances[address]);
      const { tokens, txCount = balance.txCount } = nextBalances[address];
      const nextTokens = [].concat(balance.tokens);

      tokens.forEach((t) => {
        const { token, value } = t;
        const { tag } = token;

        const tokenIndex = nextTokens.findIndex((tok) => tok.token && tok.token.tag === tag);

        if (tokenIndex === -1) {
          nextTokens.push({
            token,
            value
          });
        } else {
          nextTokens[tokenIndex] = { token, value };
        }
      });

      balances[address] = Object.assign({}, { txCount: txCount || new BigNumber(0), tokens: nextTokens });
    });

=======
    const { balances } = action;
>>>>>>> 068201a0
    return Object.assign({}, state, { balances });
  },

  setTokens (state, action) {
    const { tokens } = action;

    if (Array.isArray(tokens)) {
      const objTokens = tokens.reduce((_tokens, token) => {
        _tokens[token.address] = token;
        return _tokens;
      }, {});

      return Object.assign({}, state, { tokens: objTokens });
    }

    return Object.assign({}, state, { tokens });
  },

  setTokenImage (state, action) {
    const { tokenAddress, image } = action;
    const { balances } = state;
    const nextBalances = {};

    Object.keys(balances).forEach((address) => {
      const tokenIndex = balances[address].tokens.findIndex((t) => t.token.address === tokenAddress);

      if (tokenIndex === -1 || balances[address].tokens[tokenIndex].value.equals(0)) {
        return;
      }

      const tokens = [].concat(balances[address].tokens);
      tokens[tokenIndex].token = {
        ...tokens[tokenIndex].token,
        image
      };

      nextBalances[address] = {
        ...balances[address],
        tokens
      };
    });

    return Object.assign({}, state, { balance: { ...balances, nextBalances } });
  },

  setTokenReg (state, action) {
    const { tokenreg } = action;
    return Object.assign({}, state, { tokenreg });
  },

  setTokensFilter (state, action) {
    const { tokensFilter } = action;
    return Object.assign({}, state, { tokensFilter });
  }
}, initialState);<|MERGE_RESOLUTION|>--- conflicted
+++ resolved
@@ -25,43 +25,7 @@
 
 export default handleActions({
   setBalances (state, action) {
-<<<<<<< HEAD
-    const nextBalances = action.balances;
-    const prevBalances = state.balances;
-    const balances = { ...prevBalances };
-
-    Object.keys(nextBalances).forEach((address) => {
-      if (!balances[address]) {
-        balances[address] = Object.assign({}, nextBalances[address]);
-        return;
-      }
-
-      const balance = Object.assign({}, balances[address]);
-      const { tokens, txCount = balance.txCount } = nextBalances[address];
-      const nextTokens = [].concat(balance.tokens);
-
-      tokens.forEach((t) => {
-        const { token, value } = t;
-        const { tag } = token;
-
-        const tokenIndex = nextTokens.findIndex((tok) => tok.token && tok.token.tag === tag);
-
-        if (tokenIndex === -1) {
-          nextTokens.push({
-            token,
-            value
-          });
-        } else {
-          nextTokens[tokenIndex] = { token, value };
-        }
-      });
-
-      balances[address] = Object.assign({}, { txCount: txCount || new BigNumber(0), tokens: nextTokens });
-    });
-
-=======
     const { balances } = action;
->>>>>>> 068201a0
     return Object.assign({}, state, { balances });
   },
 
